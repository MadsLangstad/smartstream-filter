import { VideoCache } from './video-cache';
import { OptimizedObserver } from './optimized-observer';
import { PerformanceMonitor } from '../utils/performance-monitor';
<<<<<<< HEAD
import { ContentPaywall } from './paywall-content';
import { createLogger } from '../utils/logger';

const logger = createLogger('YouTube');
=======
import { SimplePaywall } from '../features/premium/simple-paywall';
>>>>>>> cae50590

interface FilterSettings {
  minDuration: number;
  maxDuration: number;
  enabled: boolean;
}

logger.info('Loading YouTube integration');
logger.debug('Current URL:', window.location.href);
logger.debug('Document ready state:', document.readyState);

class YouTubeHeaderIntegration {
  private settings: FilterSettings = {
    minDuration: 5,
    maxDuration: 30,
    enabled: true
  };

  private observer: OptimizedObserver | null = null;
  private videoCache = new VideoCache();
  private performanceMonitor = new PerformanceMonitor();
  private paywall = ContentPaywall.getInstance();
  private isPremium = false;
  
  // Premium filters
  private keywordFilters: string[] = [];
  private channelFilters: string[] = [];
  
  // Performance tracking
  private stats = {
    videosShown: 0,
    videosHidden: 0,
    totalTimeHidden: 0
  };
  
  constructor() {
    this.initializeFeatures();
  }

  private async initializeFeatures() {
    // Check premium status
    this.isPremium = await this.paywall.checkPremiumStatus();
    
    // Load premium filters if user has premium
    if (this.isPremium) {
      await this.loadPremiumFilters();
    }
    
    this.waitForHeader();
    this.setupMutationObserver();
  }
  
  private async loadPremiumFilters() {
    const stored = await chrome.storage.local.get(['keywordFilters', 'channelFilters']);
    
    if (stored.keywordFilters) {
      this.keywordFilters = stored.keywordFilters.split(',').map((k: string) => k.trim().toLowerCase()).filter(Boolean);
    }
    
    if (stored.channelFilters) {
      this.channelFilters = stored.channelFilters.split(',').map((c: string) => c.trim().toLowerCase()).filter(Boolean);
    }
    
    logger.debug('Loaded premium filters:', { keywords: this.keywordFilters, channels: this.channelFilters });
  }

  private waitForHeader() {
    logger.debug('Waiting for YouTube header...');
    
    let attempts = 0;
    const checkInterval = setInterval(() => {
      attempts++;
      
      // Try multiple selectors for the voice search button
      const voiceSearchButton = document.querySelector('#voice-search-button') ||
                               document.querySelector('button[aria-label*="voice search" i]') ||
                               document.querySelector('button[aria-label*="søk med stemmen" i]');
      
      // Try to find the right side buttons container
      const endButtons = document.querySelector('#end') ||
                        document.querySelector('ytd-masthead #buttons') ||
                        document.querySelector('#container #end');
      
      if (voiceSearchButton && endButtons && !document.getElementById('smartstream-container')) {
        logger.debug('Found header elements, injecting controls');
        clearInterval(checkInterval);
        
        // Find the best insertion point - between voice search and create button
        const voiceSearchContainer = voiceSearchButton.closest('div[id="voice-search-button"]')?.parentElement;
        const insertTarget = voiceSearchContainer || voiceSearchButton.parentElement;
        
        this.injectControls(insertTarget!);
      } else if (attempts > 30) {
        logger.warn('Could not find header elements after 30 attempts');
        logger.debug('Voice button:', !!voiceSearchButton);
        logger.debug('End buttons:', !!endButtons);
        clearInterval(checkInterval);
      }
    }, 1000);
  }

  private injectControls(targetElement: Element) {
    logger.debug('Injecting controls after element:', targetElement);
    
    // Create styles
    const style = document.createElement('style');
    style.textContent = `
      #smartstream-container {
        display: flex;
        align-items: center;
        gap: 8px;
        margin: 0px 12px;
        height: 40px;
      }

      #smartstream-container.disabled {
        opacity: 0.5;
      }

      .smartstream-toggle {
        display: flex;
        align-items: center;
        cursor: pointer;
      }

      .smartstream-switch {
        position: relative;
        width: 32px;
        height: 18px;
        background-color: rgba(255, 255, 255, 0.3);
        border-radius: 20px;
        transition: background-color 0.3s;
      }

      .smartstream-switch.active {
        background-color: #ff0000;
      }

      .smartstream-switch::after {
        content: "";
        position: absolute;
        width: 14px;
        height: 14px;
        border-radius: 50%;
        background-color: white;
        top: 2px;
        left: 2px;
        transition: transform 0.3s;
        box-shadow: 0 1px 3px rgba(0, 0, 0, 0.2);
      }

      .smartstream-switch.active::after {
        transform: translateX(14px);
      }

      .smartstream-duration-controls {
        display: flex;
        gap: 12px;
        align-items: center;
        font-size: 12px;
        color: var(--yt-spec-text-secondary);
        font-family: Roboto, Arial, sans-serif;
      }

      .smartstream-duration-control {
        display: flex;
        align-items: center;
        gap: 4px;
      }
      
      .smartstream-duration-control span:first-child {
        color: var(--yt-spec-text-secondary);
        font-weight: 400;
      }

      .smartstream-slider {
        width: 60px;
        height: 3px;
        -webkit-appearance: none;
        appearance: none;
        background: rgba(255, 255, 255, 0.2);
        outline: none;
        border-radius: 2px;
        cursor: pointer;
        transition: background 0.2s;
      }
      
      .smartstream-slider:hover {
        background: rgba(255, 255, 255, 0.3);
      }

      .smartstream-slider::-webkit-slider-thumb {
        -webkit-appearance: none;
        appearance: none;
        width: 10px;
        height: 10px;
        background: #ff0000;
        cursor: pointer;
        border-radius: 50%;
        transition: transform 0.1s;
      }
      
      .smartstream-slider:hover::-webkit-slider-thumb {
        transform: scale(1.2);
      }

      .smartstream-slider::-moz-range-thumb {
        width: 10px;
        height: 10px;
        background: #ff0000;
        cursor: pointer;
        border-radius: 50%;
        border: none;
        transition: transform 0.1s;
      }
      
      .smartstream-slider:hover::-moz-range-thumb {
        transform: scale(1.2);
      }

      .smartstream-value {
        min-width: 32px;
        text-align: right;
        font-weight: 400;
        font-family: Roboto, Arial, sans-serif;
        color: var(--yt-spec-text-primary);
      }

      @media (max-width: 1100px) {
        .smartstream-slider {
          width: 50px;
        }
        
        .smartstream-duration-controls {
          gap: 8px;
        }
      }

      @media (max-width: 950px) {
        #smartstream-container {
          display: none;
        }
      }
    `;
    document.head.appendChild(style);

    // Create container
    const container = document.createElement('div');
    container.id = 'smartstream-container';
    container.className = this.settings.enabled ? '' : 'disabled';
    
    // Create toggle
    const toggle = document.createElement('div');
    toggle.className = 'smartstream-toggle';
    toggle.innerHTML = `<div class="smartstream-switch ${this.settings.enabled ? 'active' : ''}" id="smartstream-toggle"></div>`;
    
    // Create duration controls
    const durationControls = document.createElement('div');
    durationControls.className = 'smartstream-duration-controls';
    durationControls.innerHTML = `
      <div class="smartstream-duration-control">
        <span>Min:</span>
        <input type="range" class="smartstream-slider" id="smartstream-min" 
               min="0" max="600" value="${this.settings.minDuration}">
        <span class="smartstream-value" id="smartstream-min-value">${this.formatDuration(this.settings.minDuration)}</span>
      </div>
      <div class="smartstream-duration-control">
        <span>Max:</span>
        <input type="range" class="smartstream-slider" id="smartstream-max" 
               min="0" max="600" value="${this.settings.maxDuration}">
        <span class="smartstream-value" id="smartstream-max-value">${this.formatDuration(this.settings.maxDuration)}</span>
      </div>
    `;

    // Add stats display
    const statsDisplay = document.createElement('div');
    statsDisplay.id = 'smartstream-stats';
    statsDisplay.style.cssText = `
      display: flex;
      gap: 12px;
      margin-left: 12px;
      font-size: 12px;
      color: var(--yt-spec-text-secondary);
      font-family: Roboto, Arial, sans-serif;
    `;
    statsDisplay.innerHTML = `
      <span>Videos: 0/0</span>
      <span>Time saved: 0h 0m</span>
    `;
    
<<<<<<< HEAD
    // Premium indicator removed per user preference
=======
    // Add advanced filters button
    const advancedBtn = document.createElement('button');
    advancedBtn.style.cssText = `
      background: rgba(255, 215, 0, 0.1);
      border: 1px solid rgba(255, 215, 0, 0.3);
      color: #ffd700;
      padding: 4px 12px;
      border-radius: 4px;
      font-size: 12px;
      cursor: pointer;
      margin-left: 12px;
      font-family: Roboto, Arial, sans-serif;
    `;
    advancedBtn.textContent = '⚙️ Advanced';
    advancedBtn.title = 'Advanced Filters (Premium)';
    advancedBtn.addEventListener('click', async () => {
      const paywall = SimplePaywall.getInstance();
      const hasAccess = await paywall.requirePremium('Advanced Filters');
      
      if (hasAccess) {
        alert('Advanced filters would open here! (Premium feature active)');
      }
    });
    
    // Add dev mode premium activation (Ctrl+Shift+P)
    document.addEventListener('keydown', async (e) => {
      if (e.ctrlKey && e.shiftKey && e.key === 'p') {
        e.preventDefault();
        const paywall = SimplePaywall.getInstance();
        await paywall.activatePremiumTrial(30);
      }
    });
    
    // Add premium indicator if user has premium features
    if (this.isPremium) {
      const premiumBadge = document.createElement('div');
      premiumBadge.className = 'smartstream-premium-badge';
      premiumBadge.innerHTML = '⭐';
      premiumBadge.title = 'Premium features active';
      container.appendChild(premiumBadge);
    }
>>>>>>> cae50590
    
    container.appendChild(toggle);
    container.appendChild(durationControls);
    container.appendChild(statsDisplay);
    container.appendChild(advancedBtn);
    
    // Add advanced filters button
    const advancedBtn = document.createElement('button');
    advancedBtn.className = 'smartstream-advanced-btn';
    advancedBtn.innerHTML = '⚙️ Advanced';
    advancedBtn.style.cssText = `
      margin-left: 12px;
      padding: 6px 12px;
      background: rgba(255, 255, 255, 0.1);
      border: 1px solid rgba(255, 255, 255, 0.2);
      border-radius: 20px;
      color: var(--yt-spec-text-primary);
      font-size: 12px;
      font-family: Roboto, Arial, sans-serif;
      cursor: pointer;
      transition: all 0.2s;
    `;
    
    advancedBtn.addEventListener('click', async () => {
      const hasAccess = await this.paywall.requirePremium('advanced_filters');
      if (hasAccess) {
        // Show advanced filters UI
        this.showAdvancedFilters();
      }
    });
    
    container.appendChild(advancedBtn);
    
    // Insert after voice search button
    targetElement.insertAdjacentElement('afterend', container);
    
    // Load settings and setup listeners
    this.loadSettings();
    this.setupListeners();
    
    logger.info('Controls injected successfully');
  }

  private setupListeners() {
    const toggleElement = document.getElementById('smartstream-toggle');
    const minSlider = document.getElementById('smartstream-min') as HTMLInputElement;
    const maxSlider = document.getElementById('smartstream-max') as HTMLInputElement;
    const minValue = document.getElementById('smartstream-min-value');
    const maxValue = document.getElementById('smartstream-max-value');
    const container = document.getElementById('smartstream-container');

    toggleElement?.addEventListener('click', () => {
      this.settings.enabled = !this.settings.enabled;
      toggleElement.classList.toggle('active');
      container?.classList.toggle('disabled');
      this.updateSettings({ enabled: this.settings.enabled });
      this.filterVideos();
    });

    minSlider?.addEventListener('input', () => {
      const value = parseInt(minSlider.value);
      if (value > parseInt(maxSlider.value)) {
        maxSlider.value = minSlider.value;
        if (maxValue) maxValue.textContent = this.formatDuration(value);
      }
      if (minValue) minValue.textContent = this.formatDuration(value);
      this.settings.minDuration = value;
      this.updateSettings({ minDuration: value });
      this.filterVideos();
    });

    maxSlider?.addEventListener('input', () => {
      const value = parseInt(maxSlider.value);
      if (value < parseInt(minSlider.value)) {
        minSlider.value = maxSlider.value;
        if (minValue) minValue.textContent = this.formatDuration(value);
      }
      if (maxValue) maxValue.textContent = this.formatDuration(value);
      this.settings.maxDuration = value;
      this.updateSettings({ maxDuration: value });
      this.filterVideos();
    });
  }

  private loadSettings() {
    chrome.runtime.sendMessage({ type: 'GET_SETTINGS' }, (settings: FilterSettings) => {
      if (settings) {
        this.settings = settings;
        this.updateUI();
      }
    });

<<<<<<< HEAD
    // Listen for messages
    chrome.runtime.onMessage.addListener((message, _sender, sendResponse): boolean | void => {
=======
    // Listen for settings updates and stats requests
    chrome.runtime.onMessage.addListener((message, sender, sendResponse) => {
>>>>>>> cae50590
      if (message.type === 'SETTINGS_UPDATED') {
        this.settings = message.settings;
        this.updateUI();
        this.filterVideos();
<<<<<<< HEAD
      } else if (message.type === 'SHOW_PAYWALL') {
        // Show paywall when requested from popup
        this.paywall.requirePremium('advanced_filters');
      } else if (message.type === 'GET_STATS') {
        // Send current stats to popup
        sendResponse(this.stats);
        return true; // Keep channel open for async response
      } else if (message.type === 'UPDATE_PREMIUM_FILTERS') {
        // Update premium filters
        if (this.isPremium) {
          this.loadPremiumFilters().then(() => {
            this.filterVideos();
          });
        }
=======
      } else if (message.type === 'GET_STATS') {
        // Send current stats back to popup
        sendResponse({ stats: this.stats });
        return true; // Keep message channel open for async response
>>>>>>> cae50590
      }
    });
  }

  private updateUI() {
    const toggle = document.getElementById('smartstream-toggle');
    const minSlider = document.getElementById('smartstream-min') as HTMLInputElement;
    const maxSlider = document.getElementById('smartstream-max') as HTMLInputElement;
    const minValue = document.getElementById('smartstream-min-value');
    const maxValue = document.getElementById('smartstream-max-value');
    const container = document.getElementById('smartstream-container');

    if (toggle) toggle.classList.toggle('active', this.settings.enabled);
    if (container) container.classList.toggle('disabled', !this.settings.enabled);
    if (minSlider) minSlider.value = this.settings.minDuration.toString();
    if (maxSlider) maxSlider.value = this.settings.maxDuration.toString();
    if (minValue) minValue.textContent = this.formatDuration(this.settings.minDuration);
    if (maxValue) maxValue.textContent = this.formatDuration(this.settings.maxDuration);
  }

  private updateSettings(update: Partial<FilterSettings>) {
    chrome.runtime.sendMessage({ type: 'UPDATE_SETTINGS', settings: update });
  }

  private async filterVideos() {
    await this.performanceMonitor.measure('filterVideos', async () => {
      if (!this.settings.enabled) {
        document.querySelectorAll('ytd-video-renderer, ytd-grid-video-renderer, ytd-rich-item-renderer')
          .forEach(video => {
            (video as HTMLElement).style.display = '';
          });
        return;
      }

      const videos = Array.from(document.querySelectorAll('ytd-video-renderer, ytd-grid-video-renderer, ytd-rich-item-renderer'));
      this.performanceMonitor.recordVideosProcessed(videos.length);
      
      this.stats.videosShown = 0;
      this.stats.videosHidden = 0;
      this.stats.totalTimeHidden = 0;
      
      // Process videos in batches
      for (let i = 0; i < videos.length; i += 20) {
        const batch = videos.slice(i, i + 20);
        requestAnimationFrame(() => this.processBatch(batch));
      }
    });
  }

  private processBatch(videos: Element[]) {
    videos.forEach(video => {
      const videoData = this.videoCache.getVideoData(video);
      
      if (videoData) {
        const durationMinutes = Math.floor(videoData.duration / 60);
        let shouldShow = durationMinutes >= this.settings.minDuration && 
                        durationMinutes <= this.settings.maxDuration;
        
        // Apply premium filters if available
        if (shouldShow && this.isPremium) {
          // Keyword filter
          if (this.keywordFilters.length > 0) {
            const title = this.getVideoTitle(video)?.toLowerCase() || '';
            const hasKeyword = this.keywordFilters.some(keyword => title.includes(keyword));
            if (!hasKeyword) {
              shouldShow = false;
            }
          }
          
          // Channel filter
          if (shouldShow && this.channelFilters.length > 0) {
            const channelName = this.getChannelName(video)?.toLowerCase() || '';
            const isBlockedChannel = this.channelFilters.some(channel => channelName.includes(channel));
            if (isBlockedChannel) {
              shouldShow = false;
            }
          }
        }
        
        (video as HTMLElement).style.display = shouldShow ? '' : 'none';
        
        if (shouldShow) {
          this.stats.videosShown++;
        } else {
          this.stats.videosHidden++;
          this.stats.totalTimeHidden += videoData.duration;
        }
      }
    });
    
    // Update UI with stats
    this.updateStatsDisplay();
  }
  
  private getVideoTitle(video: Element): string | null {
    const titleElement = video.querySelector('#video-title');
    return titleElement?.textContent?.trim() || null;
  }
  
  private getChannelName(video: Element): string | null {
    const channelElement = video.querySelector('#channel-name a, ytd-channel-name a');
    return channelElement?.textContent?.trim() || null;
  }

  private updateStatsDisplay() {
    // Update stats in header if elements exist
    const statsElement = document.getElementById('smartstream-stats');
    if (statsElement) {
      const timeSavedHours = Math.floor(this.stats.totalTimeHidden / 3600);
      const timeSavedMinutes = Math.floor((this.stats.totalTimeHidden % 3600) / 60);
      
      statsElement.innerHTML = `
        <span>Videos: ${this.stats.videosShown}/${this.stats.videosShown + this.stats.videosHidden}</span>
        <span>Time saved: ${timeSavedHours}h ${timeSavedMinutes}m</span>
      `;
    }
    
<<<<<<< HEAD
    // Save stats to storage for popup
    chrome.storage.local.set({ stats: this.stats });
=======
    // Broadcast stats update to popup if it's open
    chrome.runtime.sendMessage({
      type: 'STATS_UPDATED',
      stats: this.stats
    }).catch(() => {
      // Ignore errors if popup is closed
    });
>>>>>>> cae50590
  }

  // Removed - now using VideoCache.parseDuration()

  private formatDuration(minutes: number): string {
    if (minutes === 0) return '0m';
    if (minutes < 60) return `${minutes}m`;
    const hours = Math.floor(minutes / 60);
    const mins = minutes % 60;
    return mins > 0 ? `${hours}h ${mins}m` : `${hours}h`;
  }
  
  private showAdvancedFilters(): void {
    // Create advanced filters modal
    const modal = document.createElement('div');
    modal.className = 'ssf-advanced-filters-modal';
    modal.innerHTML = `
      <div class="ssf-af-backdrop">
        <div class="ssf-af-content">
          <h3>Advanced Filters</h3>
          <div class="ssf-af-section">
            <label>Filter by keywords in title:</label>
            <input type="text" id="ssf-keyword-filter" placeholder="e.g., tutorial, review" />
          </div>
          <div class="ssf-af-section">
            <label>Block channels:</label>
            <input type="text" id="ssf-channel-filter" placeholder="Channel names, comma separated" />
          </div>
          <div class="ssf-af-section">
            <label>Custom presets:</label>
            <div class="ssf-presets">
              <button data-min="0" data-max="5">Shorts (0-5m)</button>
              <button data-min="10" data-max="20">Medium (10-20m)</button>
              <button data-min="30" data-max="60">Long (30-60m)</button>
            </div>
          </div>
          <div class="ssf-af-actions">
            <button class="ssf-af-cancel">Cancel</button>
            <button class="ssf-af-apply">Apply Filters</button>
          </div>
        </div>
      </div>
    `;
    
    // Add styles
    this.addAdvancedFiltersStyles();
    
    document.body.appendChild(modal);
    
    // Event handlers
    modal.querySelector('.ssf-af-cancel')?.addEventListener('click', () => modal.remove());
    modal.querySelector('.ssf-af-backdrop')?.addEventListener('click', (e) => {
      if (e.target === e.currentTarget) modal.remove();
    });
    
    // Preset buttons
    modal.querySelectorAll('.ssf-presets button').forEach(btn => {
      btn.addEventListener('click', () => {
        const min = parseInt(btn.getAttribute('data-min') || '0');
        const max = parseInt(btn.getAttribute('data-max') || '60');
        this.updateSettings({ minDuration: min, maxDuration: max });
        modal.remove();
      });
    });
    
    // Animate in
    requestAnimationFrame(() => modal.classList.add('ssf-show'));
  }
  
  private addAdvancedFiltersStyles(): void {
    if (document.getElementById('ssf-advanced-styles')) return;
    
    const style = document.createElement('style');
    style.id = 'ssf-advanced-styles';
    style.textContent = `
      .ssf-advanced-filters-modal {
        position: fixed;
        inset: 0;
        z-index: 9999;
        font-family: Roboto, Arial, sans-serif;
        opacity: 0;
        transition: opacity 0.3s;
      }
      
      .ssf-advanced-filters-modal.ssf-show {
        opacity: 1;
      }
      
      .ssf-af-backdrop {
        position: absolute;
        inset: 0;
        background: rgba(0, 0, 0, 0.8);
        display: flex;
        align-items: center;
        justify-content: center;
      }
      
      .ssf-af-content {
        background: var(--yt-spec-base-background);
        border-radius: 12px;
        padding: 24px;
        width: 90%;
        max-width: 500px;
        box-shadow: 0 8px 32px rgba(0, 0, 0, 0.3);
      }
      
      .ssf-af-content h3 {
        margin: 0 0 20px;
        font-size: 20px;
        color: var(--yt-spec-text-primary);
      }
      
      .ssf-af-section {
        margin-bottom: 20px;
      }
      
      .ssf-af-section label {
        display: block;
        margin-bottom: 8px;
        color: var(--yt-spec-text-secondary);
        font-size: 14px;
      }
      
      .ssf-af-section input {
        width: 100%;
        padding: 8px 12px;
        background: var(--yt-spec-button-chip-background-hover);
        border: 1px solid var(--yt-spec-10-percent-layer);
        border-radius: 8px;
        color: var(--yt-spec-text-primary);
        font-size: 14px;
      }
      
      .ssf-presets {
        display: flex;
        gap: 8px;
        flex-wrap: wrap;
      }
      
      .ssf-presets button {
        padding: 8px 16px;
        background: var(--yt-spec-button-chip-background-hover);
        border: none;
        border-radius: 20px;
        color: var(--yt-spec-text-primary);
        font-size: 14px;
        cursor: pointer;
        transition: background 0.2s;
      }
      
      .ssf-presets button:hover {
        background: var(--yt-spec-badge-chip-background);
      }
      
      .ssf-af-actions {
        display: flex;
        gap: 12px;
        justify-content: flex-end;
        margin-top: 24px;
      }
      
      .ssf-af-actions button {
        padding: 10px 20px;
        border: none;
        border-radius: 8px;
        font-size: 14px;
        font-weight: 500;
        cursor: pointer;
        transition: opacity 0.2s;
      }
      
      .ssf-af-cancel {
        background: transparent;
        color: var(--yt-spec-text-secondary);
      }
      
      .ssf-af-apply {
        background: var(--yt-spec-brand-button-background);
        color: var(--yt-spec-text-primary-inverse);
      }
      
      .ssf-af-actions button:hover {
        opacity: 0.8;
      }
    `;
    document.head.appendChild(style);
  }
  
  private setupMutationObserver() {
    // Use optimized observer
    this.observer = new OptimizedObserver((videos) => {
      // Process only new videos
      videos.forEach(video => {
        const videoData = this.videoCache.getVideoData(video);
        
        if (videoData && this.settings.enabled) {
          const durationMinutes = Math.floor(videoData.duration / 60);
          let shouldShow = durationMinutes >= this.settings.minDuration && 
                          durationMinutes <= this.settings.maxDuration;
          
          // Apply premium filters if available
          if (shouldShow && this.isPremium) {
            // Keyword filter
            if (this.keywordFilters.length > 0) {
              const title = this.getVideoTitle(video)?.toLowerCase() || '';
              const hasKeyword = this.keywordFilters.some(keyword => title.includes(keyword));
              if (!hasKeyword) {
                shouldShow = false;
              }
            }
            
            // Channel filter
            if (shouldShow && this.channelFilters.length > 0) {
              const channelName = this.getChannelName(video)?.toLowerCase() || '';
              const isBlockedChannel = this.channelFilters.some(channel => channelName.includes(channel));
              if (isBlockedChannel) {
                shouldShow = false;
              }
            }
          }
          
          (video as HTMLElement).style.display = shouldShow ? '' : 'none';
          
          if (shouldShow) {
            this.stats.videosShown++;
          } else {
            this.stats.videosHidden++;
            this.stats.totalTimeHidden += videoData.duration;
          }
        }
      });
      
      this.updateStatsDisplay();
    }, {
      debounceMs: 100,
      batchSize: 10
    });
    
    // Start observing when body is available
    const startObserving = () => {
      this.observer?.start();
      // Start performance monitoring
      this.performanceMonitor.startMonitoring(30000); // Report every 30s
    };
    
    if (document.body) {
      startObserving();
    } else {
      document.addEventListener('DOMContentLoaded', startObserving);
    }
  }
}

// Initialize when DOM is ready
if (document.readyState === 'loading') {
  document.addEventListener('DOMContentLoaded', () => new YouTubeHeaderIntegration());
} else {
  new YouTubeHeaderIntegration();
}<|MERGE_RESOLUTION|>--- conflicted
+++ resolved
@@ -1,14 +1,10 @@
 import { VideoCache } from './video-cache';
 import { OptimizedObserver } from './optimized-observer';
 import { PerformanceMonitor } from '../utils/performance-monitor';
-<<<<<<< HEAD
 import { ContentPaywall } from './paywall-content';
 import { createLogger } from '../utils/logger';
 
 const logger = createLogger('YouTube');
-=======
-import { SimplePaywall } from '../features/premium/simple-paywall';
->>>>>>> cae50590
 
 interface FilterSettings {
   minDuration: number;
@@ -299,52 +295,7 @@
       <span>Time saved: 0h 0m</span>
     `;
     
-<<<<<<< HEAD
-    // Premium indicator removed per user preference
-=======
-    // Add advanced filters button
-    const advancedBtn = document.createElement('button');
-    advancedBtn.style.cssText = `
-      background: rgba(255, 215, 0, 0.1);
-      border: 1px solid rgba(255, 215, 0, 0.3);
-      color: #ffd700;
-      padding: 4px 12px;
-      border-radius: 4px;
-      font-size: 12px;
-      cursor: pointer;
-      margin-left: 12px;
-      font-family: Roboto, Arial, sans-serif;
-    `;
-    advancedBtn.textContent = '⚙️ Advanced';
-    advancedBtn.title = 'Advanced Filters (Premium)';
-    advancedBtn.addEventListener('click', async () => {
-      const paywall = SimplePaywall.getInstance();
-      const hasAccess = await paywall.requirePremium('Advanced Filters');
-      
-      if (hasAccess) {
-        alert('Advanced filters would open here! (Premium feature active)');
-      }
-    });
-    
-    // Add dev mode premium activation (Ctrl+Shift+P)
-    document.addEventListener('keydown', async (e) => {
-      if (e.ctrlKey && e.shiftKey && e.key === 'p') {
-        e.preventDefault();
-        const paywall = SimplePaywall.getInstance();
-        await paywall.activatePremiumTrial(30);
-      }
-    });
-    
-    // Add premium indicator if user has premium features
-    if (this.isPremium) {
-      const premiumBadge = document.createElement('div');
-      premiumBadge.className = 'smartstream-premium-badge';
-      premiumBadge.innerHTML = '⭐';
-      premiumBadge.title = 'Premium features active';
-      container.appendChild(premiumBadge);
-    }
->>>>>>> cae50590
-    
+    // Premium indicator removed per user preferenc
     container.appendChild(toggle);
     container.appendChild(durationControls);
     container.appendChild(statsDisplay);
@@ -436,18 +387,13 @@
       }
     });
 
-<<<<<<< HEAD
     // Listen for messages
     chrome.runtime.onMessage.addListener((message, _sender, sendResponse): boolean | void => {
-=======
-    // Listen for settings updates and stats requests
-    chrome.runtime.onMessage.addListener((message, sender, sendResponse) => {
->>>>>>> cae50590
       if (message.type === 'SETTINGS_UPDATED') {
         this.settings = message.settings;
         this.updateUI();
         this.filterVideos();
-<<<<<<< HEAD
+      
       } else if (message.type === 'SHOW_PAYWALL') {
         // Show paywall when requested from popup
         this.paywall.requirePremium('advanced_filters');
@@ -462,12 +408,6 @@
             this.filterVideos();
           });
         }
-=======
-      } else if (message.type === 'GET_STATS') {
-        // Send current stats back to popup
-        sendResponse({ stats: this.stats });
-        return true; // Keep message channel open for async response
->>>>>>> cae50590
       }
     });
   }
@@ -584,19 +524,8 @@
         <span>Time saved: ${timeSavedHours}h ${timeSavedMinutes}m</span>
       `;
     }
-    
-<<<<<<< HEAD
     // Save stats to storage for popup
     chrome.storage.local.set({ stats: this.stats });
-=======
-    // Broadcast stats update to popup if it's open
-    chrome.runtime.sendMessage({
-      type: 'STATS_UPDATED',
-      stats: this.stats
-    }).catch(() => {
-      // Ignore errors if popup is closed
-    });
->>>>>>> cae50590
   }
 
   // Removed - now using VideoCache.parseDuration()
